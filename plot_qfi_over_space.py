--- conflicted
+++ resolved
@@ -1,13 +1,5 @@
 #!/usr/bin/env python3
-<<<<<<< HEAD
-import numpy as np
-import run_OAT
-=======
-import itertools
-
->>>>>>> d1341d9b
 import matplotlib.pyplot as plt
-import nlopt
 import numpy as np
 
 import run_OAT
