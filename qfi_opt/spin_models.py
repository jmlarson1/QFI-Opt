#!/usr/bin/env python3
import argparse
import functools
import itertools
import os
import sys
from collections.abc import Callable, Sequence

import diffrax
import numpy

from qfi_opt.dissipation import Dissipator

USE_DIFFRAX = bool(os.getenv("USE_DIFFRAX"))
FORWARD_MODE = not bool(os.getenv("REVERSE_MODE"))

if USE_DIFFRAX:
    import jax
    import jax.numpy as np

    jax.config.update("jax_enable_x64", True)

else:
    import numpy as np  # type: ignore[no-redef]
    import scipy

COMPLEX_TYPE = np.complex128
DEFAULT_DISSIPATION_FORMAT = "XYZ"

# qubit/spin states
KET_0 = np.array([1, 0], dtype=COMPLEX_TYPE)  # |0>, spin up
KET_1 = np.array([0, 1], dtype=COMPLEX_TYPE)  # |1>, spin down

# Pauli operators
PAULI_I = np.array([[1, 0], [0, 1]], dtype=COMPLEX_TYPE)  # |0><0| + |1><1|
PAULI_Z = np.array([[1, 0], [0, -1]], dtype=COMPLEX_TYPE)  # |0><0| - |1><1|
PAULI_X = np.array([[0, 1], [1, 0]], dtype=COMPLEX_TYPE)  # |0><1| + |1><0|
PAULI_Y = -1j * PAULI_Z @ PAULI_X


def log2_int(val: int) -> int:
    return val.bit_length() - 1


def simulate_sensing_protocol(
    params: Sequence[float] | np.ndarray,
    entangling_hamiltonian: np.ndarray,
    *,
    dissipation_rates: float | tuple[float, float, float] = 0.0,
    dissipation_format: str = DEFAULT_DISSIPATION_FORMAT,
    axial_symmetry: bool = False,
) -> np.ndarray:
    """Simulate a sensing protocol, and return the final state (density matrix).

    Starting with an initial all-|1> state (all spins pointing down along the Z axis):
    1. Rotate about an axis in the XY plane.
    2. Evolve under a given entangling Hamiltonian.
    3. Rotate about the X axis.
    4. Rotate about the Y axis.

    Step 1 rotates by an angle 'np.pi * params[0]', about the axis 'np.pi * params[1]'.
    Step 2 evolves under the given entangling Hamiltonian for time 'params[2] * np.pi * num_qubits'.
    Step 3 rotates by an angle 'np.pi * params[3]'.
    Step 3 rotates by an angle 'np.pi * params[-1]'.

    If axial_symmetry is set to True, 0 is appended to the parameter list.
    Afterwards, if there are more than 5 parameters, steps 2 and 3 are repeated as appropriate.

    If dissipation_rates is nonzero, qubits experience dissipation during the entangling steps.
    See the documentation for the Dissipator class for a general explanation of the
    dissipation_rates and dissipation_format arguments.

    This method additionally divides the dissipator (equivalently, all dissipation rates) by a
    factor of 'np.pi * num_qubits' in order to "normalize" dissipation time scales, and make them
    comparable to the time scales of coherent evolution.  Dividing a Dissipator with homogeneous
    dissipation rates 'r' by a factor of 'np.pi * num_qubits' makes so that each qubit depolarizes
    with probability 'e^(-params[0] * r)' by the end of the OAT protocol.
    """
    if len(params) < 5 or not len(params) % 2:
        raise ValueError(f"The number of parameters should be an odd number >=5, not {len(params)}.")

    num_qubits = log2_int(entangling_hamiltonian.shape[0])

    # rotate the all-|1> state about a chosen axis
    time = params[0] * np.pi
    cos = np.cos(time / 2)
    sin = np.sin(time / 2)
    axis_angle = params[1] * np.pi
    qubit_ket = cos * KET_1 - 1j * np.exp(-1j * axis_angle) * sin * KET_0
    qubit_state = np.outer(qubit_ket, qubit_ket.conj())
    state = functools.reduce(np.kron, [qubit_state] * num_qubits)

    # entangle - rotate layers
    dissipator = Dissipator(dissipation_rates, dissipation_format) / (np.pi * num_qubits)
    for pp in range(2, len(params) - 1, 2):
        # entangle
        time = params[pp] * np.pi * num_qubits
        state = evolve_state(state, time, entangling_hamiltonian, dissipator)

        # rotate about Sx
        time = params[pp + 1] * np.pi
        mat_rx = np.cos(time / 2) * PAULI_I - 1j * np.sin(time / 2) * PAULI_X
        state = apply_globally(state, mat_rx, num_qubits)

    # rotate about Sy
    time = params[-1] * np.pi
    mat_ry = np.cos(time / 2) * PAULI_I - 1j * np.sin(time / 2) * PAULI_Y
    state = apply_globally(state, mat_ry, num_qubits)

    return state


def apply_globally(density_op: np.ndarray, qubit_op: np.ndarray, num_qubits: int) -> np.ndarray:
    """Apply the given qubit operator to all qubits of a density operator."""
    qubit_op_dag = qubit_op.conj().T
    for qubit in range(num_qubits):
        dim_a = 2**qubit
        dim_b = 2 ** (num_qubits - qubit - 1)
        density_op = density_op.reshape((dim_a, 2, dim_b * dim_a, 2, dim_b))
        density_op = np.einsum("ij,AjBkC,kl->AiBlC", qubit_op, density_op, qubit_op_dag)
    return density_op.reshape((2**num_qubits,) * 2)


def enable_axial_symmetry(simulate_func: Callable[..., np.ndarray]) -> Callable[..., np.ndarray]:
    """Decorator to enable an axially-symmetric version of a simulation method.

    Axial symmetry means that the last parameter can be set to zero without loss of generality.
    """

    def simulate_func_with_symmetry(params: Sequence[float] | np.ndarray, *args: object, **kwargs: object) -> np.ndarray:
        if len(params) == 4:
            # Verify that the dissipation arguments are compatible with axial symmetry.
            dissipation_rates = kwargs.get("dissipation_rates", 0.0)
            dissipation_format = kwargs.get("dissipation_format", DEFAULT_DISSIPATION_FORMAT)
            if dissipation_format == "XYZ" and hasattr(dissipation_rates, "__iter__"):
                rate_sx, rate_sy, *_ = dissipation_rates
                if not rate_sx == rate_sy:
                    raise ValueError(
                        f"Dissipation format {dissipation_format} with rates {dissipation_rates} does not respect axial symmetry."
                        "\nPlease provide at least 5 parameters, or pick different options."
                    )
            params = np.append(np.array(params), 0.0)

        return simulate_func(params, *args, **kwargs)

    return simulate_func_with_symmetry


@enable_axial_symmetry
def simulate_OAT(
    params: Sequence[float] | np.ndarray,
    num_qubits: int,
    *,
    dissipation_rates: float | tuple[float, float, float] = 0.0,
    dissipation_format: str = DEFAULT_DISSIPATION_FORMAT,
) -> np.ndarray:
    """Simulate a one-axis twisting (OAT) protocol."""
    _, _, collective_Sz = collective_spin_ops(num_qubits)
    hamiltonian = collective_Sz.diagonal() ** 2 / num_qubits
    return simulate_sensing_protocol(
        params,
        hamiltonian,
        dissipation_rates=dissipation_rates,
        dissipation_format=dissipation_format,
    )


def simulate_TAT(
    params: Sequence[float] | np.ndarray,
    num_qubits: int,
    *,
    dissipation_rates: float | tuple[float, float, float] = 0.0,
    dissipation_format: str = DEFAULT_DISSIPATION_FORMAT,
) -> np.ndarray:
    """Simulate a two-axis twisting (TAT) protocol."""
    collective_Sx, collective_Sy, _ = collective_spin_ops(num_qubits)
    hamiltonian = (collective_Sx @ collective_Sy + collective_Sy @ collective_Sx) / num_qubits
    return simulate_sensing_protocol(
        params,
        hamiltonian,
        dissipation_rates=dissipation_rates,
        dissipation_format=dissipation_format,
    )


def simulate_spin_chain(
    params: Sequence[float] | np.ndarray,
    num_qubits: int,
    coupling_op: np.ndarray,
    coupling_exponent: float = 1.0,
    *,
    dissipation_rates: float | tuple[float, float, float] = 0.0,
    dissipation_format: str = DEFAULT_DISSIPATION_FORMAT,
) -> np.ndarray:
    """Simulate an entangling protocol for a spin chain with power-law interactions."""
    normalization_factor = num_qubits * np.array([1 / abs(pp - qq) ** coupling_exponent for pp, qq in itertools.combinations(range(num_qubits), 2)]).mean()
    hamiltonian = sum(
        act_on_subsystem(num_qubits, coupling_op, pp, qq) / abs(pp - qq) ** coupling_exponent for pp, qq in itertools.combinations(range(num_qubits), 2)
    )
    return simulate_sensing_protocol(
        params,
        hamiltonian / normalization_factor,
        dissipation_rates=dissipation_rates,
        dissipation_format=dissipation_format,
    )


@enable_axial_symmetry
def simulate_ising_chain(
    params: Sequence[float] | np.ndarray,
    num_qubits: int,
    coupling_exponent: float = 1.0,
    *,
    dissipation_rates: float | tuple[float, float, float] = 0.0,
    dissipation_format: str = DEFAULT_DISSIPATION_FORMAT,
) -> np.ndarray:
    coupling_op = np.kron(PAULI_Z, PAULI_Z) / 2
    return simulate_spin_chain(
        params,
        num_qubits,
        coupling_op,
        coupling_exponent,
        dissipation_rates=dissipation_rates,
        dissipation_format=dissipation_format,
    )


@enable_axial_symmetry
def simulate_XX_chain(
    params: Sequence[float] | np.ndarray,
    num_qubits: int,
    coupling_exponent: float = 1.0,
    *,
    dissipation_rates: float | tuple[float, float, float] = 0.0,
    dissipation_format: str = DEFAULT_DISSIPATION_FORMAT,
) -> np.ndarray:
    coupling_op = (np.kron(PAULI_X, PAULI_X) + np.kron(PAULI_Y, PAULI_Y)) / 2
    return simulate_spin_chain(
        params,
        num_qubits,
        coupling_op,
        coupling_exponent,
        dissipation_rates=dissipation_rates,
        dissipation_format=dissipation_format,
    )


def simulate_local_TAT_chain(
    params: Sequence[float] | np.ndarray,
    num_qubits: int,
    coupling_exponent: float = 1.0,
    *,
    dissipation_rates: float | tuple[float, float, float] = 0.0,
    dissipation_format: str = DEFAULT_DISSIPATION_FORMAT,
) -> np.ndarray:
    coupling_op = (np.kron(PAULI_X, PAULI_Y) + np.kron(PAULI_Y, PAULI_X)) / 2
    return simulate_spin_chain(
        params,
        num_qubits,
        coupling_op,
        coupling_exponent,
        dissipation_rates=dissipation_rates,
        dissipation_format=dissipation_format,
    )


def evolve_state(
    density_op: np.ndarray,
    time: float | np.ndarray,
    hamiltonian: np.ndarray,
    dissipator: Dissipator | None = None,
    *,
    rtol: float = 1e-8,
    atol: float = 1e-8,
    solver: diffrax.AbstractSolver | None = None,
    **diffrax_kwargs: object,
) -> np.ndarray:
    """Time-evolve a given initial density operator for a given amount of time under the given Hamiltonian and (optionally) Dissipator."""

    # treat negative times as evolving under the negative of the Hamiltonian
    # NOTE: this is required for autodiff to work
    if time.real < 0:
        time, hamiltonian = -time, -hamiltonian

    time_deriv = get_time_deriv(hamiltonian, dissipator)

    if USE_DIFFRAX:

        # set initial time step size, if necessary
        if "dt0" not in diffrax_kwargs:
            diffrax_kwargs["dt0"] = 0.002

        def _time_deriv(time: float, density_op: np.ndarray, hamiltonian: np.ndarray) -> np.ndarray:
            return time_deriv(time, density_op)

        term = diffrax.ODETerm(_time_deriv)
        solver = solver or diffrax.Tsit5()  # try also diffrax.Dopri8()
        solver_args = dict(t0=0.0, t1=time, y0=density_op, args=(hamiltonian,))
        if FORWARD_MODE:
            diffrax_kwargs["max_steps"] = diffrax_kwargs.get("max_steps", None)
            solver_args |= dict(adjoint=diffrax.DirectAdjoint())
        solution = diffrax.diffeqsolve(term, solver, **solver_args, **diffrax_kwargs)
        return solution.ys[-1]

    else:
        if np.isclose(time, 0, atol=atol):
            return density_op

        def scipy_time_deriv(time: float, density_op: np.ndarray) -> np.ndarray:
            density_op.shape = (hamiltonian.shape[0],) * 2  # type: ignore[misc]
            output = time_deriv(time, density_op)
            density_op.shape = (-1,)  # type: ignore[misc]
            return output.ravel()

        result = scipy.integrate.solve_ivp(
            scipy_time_deriv,
            [0, time],
            density_op.ravel(),
            t_eval=[time],
            rtol=rtol,
            atol=atol,
        )
        return result.y[:, -1].reshape(density_op.shape)


def get_time_deriv(
    hamiltonian: np.ndarray,
    dissipator: Dissipator | None = None,
) -> Callable[[float, np.ndarray], np.ndarray]:
    """Construct a time derivative function that maps (state, time) --> d(state)/d(time)."""

    # construct the time derivative from coherent evolution
    if hamiltonian.ndim == 2:
        # ... with ordinary matrix multiplication
        def coherent_time_deriv(time: float, density_op: np.ndarray) -> np.ndarray:
            return -1j * (hamiltonian @ density_op - density_op @ hamiltonian)

    else:
        # 'hamiltonian' is a 1-D array of the values on the diagonal of the actual Hamiltonian,
        # so we can compute the commutator with array broadcasting, which is faster than matrix multiplication
        expanded_hamiltonian = np.expand_dims(hamiltonian, 1)

        def coherent_time_deriv(time: float, density_op: np.ndarray) -> np.ndarray:
            return -1j * (expanded_hamiltonian * density_op - density_op * hamiltonian)

    if not dissipator:
        return coherent_time_deriv

    def dissipative_time_deriv(time: float, density_op: np.ndarray) -> np.ndarray:
        return coherent_time_deriv(time, density_op) + dissipator @ density_op

    return dissipative_time_deriv


@functools.cache
def collective_spin_ops(num_qubits: int) -> tuple[np.ndarray, np.ndarray, np.ndarray]:
    """Construct collective spin operators."""
    return (
        collective_op(PAULI_X, num_qubits) / 2,
        collective_op(PAULI_Y, num_qubits) / 2,
        collective_op(PAULI_Z, num_qubits) / 2,
    )


def collective_op(op: np.ndarray, num_qubits: int) -> np.ndarray:
    """Compute the collective version of a single-qubit qubit operator: sum_q op_q."""
    assert op.shape == (2, 2)
    return sum((act_on_subsystem(num_qubits, op, qubit) for qubit in range(num_qubits)), start=np.array(0))


def act_on_subsystem(num_qubits: int, op: np.ndarray, *qubits: int) -> np.ndarray:
    """Return an operator that acts with 'op' in the given qubits, and trivially (with the identity operator) on all other qubits."""
    assert op.shape == (2 ** len(qubits),) * 2, "Operator shape {op.shape} is inconsistent with the number of target qubits provided, {num_qubits}!"
    identity = np.eye(2 ** (num_qubits - len(qubits)), dtype=op.dtype)
    system_op = np.kron(op, identity)

    # rearrange operator into tensor factors addressing each qubit
    system_op = np.moveaxis(
        system_op.reshape((2,) * 2 * num_qubits),
        range(num_qubits),
        range(0, 2 * num_qubits, 2),
    ).reshape((4,) * num_qubits)

    # move the first len(qubits) tensor factors to the target qubits
    system_op = np.moveaxis(
        system_op,
        range(len(qubits)),
        qubits,
    )

    # split and re-combine tensor factors again to recover the operator as a matrix
    return np.moveaxis(
        system_op.reshape((2,) * 2 * num_qubits),
        range(0, 2 * num_qubits, 2),
        range(num_qubits),
    ).reshape((2**num_qubits,) * 2)


def get_jacobian_func(simulate_func: Callable) -> Callable:
    """Convert a simulation method into a function that returns its Jacobian."""

    if USE_DIFFRAX and FORWARD_MODE:
        # forward-mode automatic differentiation

        def get_jacobian(params: Sequence[float], *args: object, **kwargs: object) -> np.ndarray:
            param_array = np.array(params)
<<<<<<< HEAD
            call_func = lambda params: simulate_func(params, *args,  **kwargs)
=======
            call_func = lambda params: simulate_func(params, *args, **kwargs)
>>>>>>> 228de3d8
            result = []
            for ii in range(len(param_array)):
                seed = np.zeros(len(param_array), dtype=np.float64)
                seed = seed.at[ii].set(1.0)
                _, real_part = jax.jvp(call_func, (param_array,), (seed,))
                seed = seed.at[ii].set(1.0j)
                _, imag_part = jax.jvp(call_func, (param_array,), (seed,))
                result.append(real_part + 1.0j * imag_part)
            return np.stack(result, axis=2)

        return get_jacobian

    elif USE_DIFFRAX and not FORWARD_MODE:
        # reverse-mode automatic differentiation

        def get_jacobian(params: Sequence[float], *args: object, **kwargs: object) -> np.ndarray:
            primals, vjp_func = jax.vjp(simulate_func, params, *args)
            result = np.zeros((primals.shape[1], primals.shape[0], len(params)), dtype=COMPLEX_TYPE)
            for ii, jj in numpy.ndindex(primals.shape):
                seed = np.zeros(primals.shape, dtype=COMPLEX_TYPE)
                seed = seed.at[ii, jj].set(1.0)
                real_part = np.array(vjp_func(seed)[0]).flatten()
                seed = seed.at[ii, jj].set(1.0j)
                imag_part = np.array(vjp_func(seed)[0]).flatten()
                # Take the conjugate to account for Jax convention. See discussion:
                # https://github.com/google/jax/issues/4891
                result = result.at[ii, jj, :].set(real_part - 1.0j * imag_part)
            return result

        return get_jacobian

    def get_jacobian_manually(params: Sequence[float], *args: object, **kwargs: object) -> np.ndarray:
        step_sizes = kwargs.get("step_sizes", 1e-10)
        if isinstance(step_sizes, float):
            param_step_sizes = [step_sizes] * len(params)
        assert len(param_step_sizes) == len(params)

        result_at_params = simulate_func(params, *args, **kwargs)
        shifted_results = []
        for idx, step_size in enumerate(param_step_sizes):
            new_params = list(params)
            new_params[idx] += step_size
            result_at_params_with_step = simulate_func(new_params, *args, **kwargs)
            shifted_results.append((result_at_params_with_step - result_at_params) / step_size)

        return np.stack(shifted_results, axis=-1)

    return get_jacobian_manually


def print_jacobian(jacobian: np.ndarray, precision: int = 3, linewidth: int = 200) -> None:
    np.set_printoptions(precision=precision, suppress=True, linewidth=linewidth)
    params = jacobian.shape[2]
    for pp in range(params):
        print(f"d(final_state/d(params[{pp}]):")
        print(jacobian[:, :, pp])


if __name__ == "__main__":
    # parse arguments
    parser = argparse.ArgumentParser(
        description="Simulate a simple one-axis twisting (OAT) protocol.",
        formatter_class=argparse.MetavarTypeHelpFormatter,
    )
    parser.add_argument("--num_qubits", type=int, default=4)
    parser.add_argument("--dissipation", type=float, default=0.0)
    parser.add_argument("--params", type=float, nargs="+", default=np.array([0.5, 0.5, 0.5, 0]))
    parser.add_argument("--jacobian", action="store_true", default=False)
    args = parser.parse_args(sys.argv[1:])

    if args.jacobian:
        get_jacobian = get_jacobian_func(simulate_OAT)
        jacobian = get_jacobian(args.params, args.num_qubits, dissipation_rates=args.dissipation)
        print_jacobian(jacobian)

    # simulate the OAT protocol
    final_state = simulate_OAT(args.params, args.num_qubits, dissipation_rates=args.dissipation)

    # compute collective Pauli operators
    mean_X = collective_op(PAULI_X, args.num_qubits) / args.num_qubits
    mean_Y = collective_op(PAULI_Y, args.num_qubits) / args.num_qubits
    mean_Z = collective_op(PAULI_Z, args.num_qubits) / args.num_qubits
    mean_ops = [mean_X, mean_Y, mean_Z]

    # print out expectation values and variances
    final_pauli_vals = np.array([(final_state @ op).trace().real for op in mean_ops])
    final_pauli_vars = np.array([(final_state @ (op @ op)).trace().real - mean_op_val**2 for op, mean_op_val in zip(mean_ops, final_pauli_vals)])
    print("[<X>, <Y>, <Z>]:", final_pauli_vals)
    print("[var(X), var(Y), var(Z)]:", final_pauli_vars)<|MERGE_RESOLUTION|>--- conflicted
+++ resolved
@@ -404,11 +404,7 @@
 
         def get_jacobian(params: Sequence[float], *args: object, **kwargs: object) -> np.ndarray:
             param_array = np.array(params)
-<<<<<<< HEAD
-            call_func = lambda params: simulate_func(params, *args,  **kwargs)
-=======
-            call_func = lambda params: simulate_func(params, *args, **kwargs)
->>>>>>> 228de3d8
+            call_func = lambda params: simulate_func(params, *args, **kwargs,  **kwargs)
             result = []
             for ii in range(len(param_array)):
                 seed = np.zeros(len(param_array), dtype=np.float64)
