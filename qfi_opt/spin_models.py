--- conflicted
+++ resolved
@@ -403,24 +403,10 @@
         # forward-mode automatic differentiation
 
         def get_jacobian(params: Sequence[float], *args: object, **kwargs: object) -> np.ndarray:
-<<<<<<< HEAD
-            param_array = np.array(params)
-            call_func = lambda params: simulate_func(params, *args, **kwargs)
-            result = []
-            for ii in range(len(param_array)):
-                seed = np.zeros(len(param_array), dtype=np.float64)
-                seed = seed.at[ii].set(1.0)
-                _, real_part = jax.jvp(call_func, (param_array,), (seed,))
-                seed = seed.at[ii].set(1.0j)
-                _, imag_part = jax.jvp(call_func, (param_array,), (seed,))
-                result.append(real_part + 1.0j * imag_part)
-            return np.stack(result, axis=2)
-=======
             _simulate_func = lambda params: simulate_func(params, *args, **kwargs)
             _get_jacobian = jax.jacfwd(_simulate_func, argnums=0, holomorphic=True)
             return _get_jacobian(np.array(params, dtype=COMPLEX_TYPE))
->>>>>>> 0483d25b
-
+         
         return get_jacobian
 
     elif USE_DIFFRAX and not FORWARD_MODE:
