#!/usr/bin/env python3
import numpy as np
import ipdb

from qfi_opt import spin_models


def variance(rho: np.ndarray, G: np.ndarray) -> float:
    """Variance of self-adjoint operator (observable) G in the state rho."""
    return (G @ G @ rho).trace().real - (G @ rho).trace().real ** 2


def compute_eigendecomposition(rho: np.ndarray):
    # Compute eigendecomposition for rho
    eigvals, eigvecs = np.linalg.eigh(rho)
    eigvecs = eigvecs.T  # make the k-th eigenvector eigvecs[k, :] = eigvecs[k]
    return eigvals, eigvecs


def compute_QFI(eigvals: np.ndarray, eigvecs: np.ndarray, G: np.ndarray, A: np.ndarray, dA: np.ndarray, d2A: np.ndarray, grad,
                tol: float = 1e-8, etol_scale: float = 10) -> float:
    # Note: The eigenvectors must be rows of eigvecs
    num_vals = len(eigvals)
    num_params = dA.shape[0]

    # There should never be negative eigenvalues, so their magnitude gives an
    # empirical estimate of the numerical accuracy of the eigendecomposition.
    # We discard any QFI terms denominators within an order of magnitude of
    # this value.
    tol = max(tol, -etol_scale * np.min(eigvals))

    # Compute QFI and grad
    running_sum = 0

    if grad.size > 0:

        grad[:] = np.zeros(num_params)
        # compute gradients of each eigenvalue
        #lambda_grads, psi_grads, eigvecs = get_matrix_grads(A, dA, d2A, eigvals, eigvecs, tol)
        lambda_grads, psi_grads = get_matrix_grads_lazy(A, dA, eigvals, eigvecs)


    for i in range(num_vals):
        for j in range(i + 1, num_vals):
            denom = eigvals[i] + eigvals[j]
            if not np.isclose(denom, 0, atol=tol, rtol=tol):
                numer = (eigvals[i] - eigvals[j]) ** 2
                term = eigvecs[i].conj() @ G @ eigvecs[j]
                quotient = numer / denom
                squared_modulus = np.absolute(term) ** 2
                running_sum += quotient * squared_modulus
                if grad.size > 0:
                    for k in range(num_params):
                        # fill in gradient
                        grad[k] += kth_partial_derivative(quotient, squared_modulus, eigvals[i], eigvals[j],
                                                        lambda_grads[k, i], lambda_grads[k, j], eigvecs[i], eigvecs[j],
                                                        psi_grads[k, i], psi_grads[k, j], G)

    if grad.size > 0:
        return 4 * running_sum, 4 * grad
    else:
        return 4 * running_sum, []

def get_matrix_grads_lazy(A, dA, eigvals, eigvecs):

    num_vals = len(eigvals)
    num_params = dA.shape[0]
    lambda_grads = np.zeros((num_params, num_vals))
    psi_grads = np.zeros((num_params, num_vals, num_vals), dtype="cdouble")

    for k in range(num_params):
        for index in range(num_vals):

            dlambda, dpsi = matrixder_lazy(A, dA[k], eigvals[index], eigvecs[index])

            lambda_grads[k, index] = np.real(dlambda)
            psi_grads[k, index] = dpsi.flatten()

    return lambda_grads, psi_grads


def get_matrix_grads(A, dA, d2A, eigvals, eigvecs, tol):

    num_vals = len(eigvals)
    num_params = dA.shape[0]
    lambda_grads = np.zeros((num_params, num_vals))
    psi_grads = np.zeros((num_params, num_vals, num_vals), dtype="cdouble")
    updated_eigvecs = np.zeros((num_vals, num_vals), dtype="cdouble")

    for k in range(num_params):
        already_used = []
        for val in range(num_vals):
            if val not in already_used:
                # check for multiplicity within tolerance
                eigval = eigvals[val]
                indices = np.where(np.abs(eigvals.flatten() - eigval) <= tol)[0]
                already_used = already_used + indices.tolist()

                dlambda_k, dV_k, V_k = matrixder(A, dA[k], d2A[k], eigval, eigvecs[indices])

                lambda_grads[k, indices] = dlambda_k
                psi_grads[k, indices] = dV_k
                updated_eigvecs[indices] = V_k

    return lambda_grads, psi_grads, updated_eigvecs

def matrixder_lazy(A, dA, eigval, eigvec):

    # build the big matrix
    num_vals = A.shape[0]
    Eye = np.eye(num_vals)
    eigvec = eigvec[:, np.newaxis]
    W = np.concatenate((A - eigval * Eye, -1.0 * eigvec), axis=1, dtype="cdouble")
    row = np.append(eigvec.conj().T, 0)
    row = row[:, np.newaxis].T
    W = np.concatenate((W, row), axis=0, dtype="cdouble")

    # right hand side
    rhs = -1.0 * dA @ eigvec
    rhs = np.append(rhs, 0)
    rhs = rhs[:, np.newaxis]
    sol = np.linalg.solve(W, rhs)

    # read off values
    dlambda = sol[num_vals]
    dpsi = sol[:num_vals]

    return dlambda, dpsi


def matrixder(A, dA, ddA, lam, arbV):
    # A is a Hermitian n times n matrix
    # dA is the first derivative of A with respect to a parameter of interest
    # ddA is the second derivative of A with respect to a parameter of interest
    # lam is one eigenvalue of A
    # arbV is an orthonormal basis for the eigenspace associated with lam, of shape n x r (r is multiplicity)

    # because arbV is transposed
    arbV = arbV.T

    # Step 1: Initialize a few structures
    n, r = arbV.shape
    B = np.eye(n)

    # Step 2: set up initial eigenvalue problem
    M = arbV.conj().T @ dA @ arbV
    W = A - lam * B

    # Step 3: (we only want first derivatives, so Step 3 is not necessary)

    # Step 4: Solve the eigenvalue problem
    dLambda, U = np.linalg.eigh(M)
    V = arbV @ U  # this is V in the "correct" basis

    # Step 5: reduced eigenspace
    V1 = np.linalg.solve(W, -dA @ arbV + V @ np.diag(dLambda) @ U.conj().T)

    # Step 6: Compute M2
    if r > 1:  # only do this step if repeated eigenvalue
        M2 = V.conj().T @ ddA @ V + 2.0 * V.conj().T @ (-V1 @ U @ np.diag(dLambda) + dA @ V1 @ U)

    # Step 7: Build C
    D = -1.0 * V.conj().T @ V1 @ U
    C = np.zeros((r, r), dtype="cdouble")
    for i in range(r):
        for j in range(r):
            if i == j:
                C[i, j] = D[i, j]
            else:
                C[i, j] = M2[i, j] / (2 * (dLambda[j] - dLambda[i]))

    # Step 8: Derivatives of eigenvectors
    dV = V1 @ U + V @ C

    return dLambda, dV.T, V.T


def quotient_partial_derivative(lambda_i, lambda_j, d_lambda_i, d_lambda_j):

    squared_diff = (lambda_i - lambda_j) ** 2
    fprimeg = 2 * squared_diff * (d_lambda_i - d_lambda_j)
    gprimef = squared_diff * (d_lambda_i + d_lambda_j)
    der = (fprimeg - gprimef) / (lambda_i + lambda_j) ** 2

    return der


def modulus_partial_derivative(psi_i, psi_j, d_psi_i, d_psi_j, G):

    inner_product = psi_i.conj() @ G @ psi_j
    left_derivative = d_psi_i.conj() @ G @ psi_j
    right_derivative = psi_i.conj() @ G @ d_psi_j

    real_der = 2 * inner_product.real * (left_derivative.real + right_derivative.real)
    imag_der = 2 * inner_product.imag * (left_derivative.imag + right_derivative.imag)

    der = real_der + imag_der

    return der


def kth_partial_derivative(quotient, modulus, lambda_i, lambda_j, d_lambda_i, d_lambda_j,
                           psi_i, psi_j, d_psi_i, d_psi_j, G):

    quotient_der = quotient_partial_derivative(lambda_i, lambda_j, d_lambda_i, d_lambda_j)
    modulus_der = modulus_partial_derivative(psi_i, psi_j, d_psi_i, d_psi_j, G)

    der = quotient * modulus_der + modulus * quotient_der

    return der


if __name__ == "__main__":
    num_spins = 4
    dissipation = 0
    op = spin_models.collective_op(spin_models.PAULI_Z, num_spins) / (2 * num_spins)

    num_rand_pts = 2
    print_precision = 6
    # Calculate QFI for models at random points in the domain.
    for num_params in [4, 5]:
        match num_params:
            case 4:
                models = ["simulate_OAT", "simulate_ising_chain", "simulate_XX_chain"]
            case 5:
                models = ["simulate_TAT", "simulate_local_TAT_chain"]

        for model in models:
            print(model)
            np.random.seed(0)
            obj = getattr(spin_models, model)
            get_jacobian = spin_models.get_jacobian_func(obj)

            params = 0.5 * np.ones(num_params)
            rho = obj(params, num_spins, dissipation_rates=dissipation)
<<<<<<< HEAD
            grad_of_rho = get_jacobian(params, num_spins, dissipation_rates=dissipation)
            spin_models.print_jacobian(grad_of_rho, precision=print_precision)
            vals, vecs = compute_eigendecompotion(rho)
=======
            vals, vecs = compute_eigendecomposition(rho)
>>>>>>> e48409a6
            qfi = compute_QFI(vals, vecs, op)
            print(f"QFI is {qfi} for {params}")

            params[-1] = 0.0
            rho = obj(params, num_spins, dissipation_rates=dissipation)
<<<<<<< HEAD
            grad_of_rho = get_jacobian(params, num_spins, dissipation_rates=dissipation)
            spin_models.print_jacobian(grad_of_rho, precision=print_precision)
            vals, vecs = compute_eigendecompotion(rho)
=======
            vals, vecs = compute_eigendecomposition(rho)
>>>>>>> e48409a6
            qfi = compute_QFI(vals, vecs, op)
            print(f"QFI is {qfi} for {params}")

            params[-1] = 1.0
            rho = obj(params, num_spins, dissipation_rates=dissipation)
<<<<<<< HEAD
            grad_of_rho = get_jacobian(params, num_spins, dissipation_rates=dissipation)
            spin_models.print_jacobian(grad_of_rho, precision=print_precision)
            vals, vecs = compute_eigendecompotion(rho)
=======
            vals, vecs = compute_eigendecomposition(rho)
>>>>>>> e48409a6
            qfi = compute_QFI(vals, vecs, op)
            print(f"QFI is {qfi} for {params}")<|MERGE_RESOLUTION|>--- conflicted
+++ resolved
@@ -233,36 +233,30 @@
 
             params = 0.5 * np.ones(num_params)
             rho = obj(params, num_spins, dissipation_rates=dissipation)
-<<<<<<< HEAD
+
             grad_of_rho = get_jacobian(params, num_spins, dissipation_rates=dissipation)
             spin_models.print_jacobian(grad_of_rho, precision=print_precision)
-            vals, vecs = compute_eigendecompotion(rho)
-=======
             vals, vecs = compute_eigendecomposition(rho)
->>>>>>> e48409a6
+
             qfi = compute_QFI(vals, vecs, op)
             print(f"QFI is {qfi} for {params}")
 
             params[-1] = 0.0
             rho = obj(params, num_spins, dissipation_rates=dissipation)
-<<<<<<< HEAD
+            
             grad_of_rho = get_jacobian(params, num_spins, dissipation_rates=dissipation)
             spin_models.print_jacobian(grad_of_rho, precision=print_precision)
-            vals, vecs = compute_eigendecompotion(rho)
-=======
             vals, vecs = compute_eigendecomposition(rho)
->>>>>>> e48409a6
+
             qfi = compute_QFI(vals, vecs, op)
             print(f"QFI is {qfi} for {params}")
 
             params[-1] = 1.0
             rho = obj(params, num_spins, dissipation_rates=dissipation)
-<<<<<<< HEAD
+
             grad_of_rho = get_jacobian(params, num_spins, dissipation_rates=dissipation)
             spin_models.print_jacobian(grad_of_rho, precision=print_precision)
-            vals, vecs = compute_eigendecompotion(rho)
-=======
             vals, vecs = compute_eigendecomposition(rho)
->>>>>>> e48409a6
+
             qfi = compute_QFI(vals, vecs, op)
             print(f"QFI is {qfi} for {params}")